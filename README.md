# Inspect Proxmox Sandbox

## Purpose

This plugin for [Inspect](https://inspect.aisi.org.uk/) allows you to use virtual machines, 
running within a [Proxmox](https://www.proxmox.com/products/proxmox-virtual-environment/overview) instance, as [sandboxes](https://inspect.aisi.org.uk/sandboxing.html).

## Installing

Add this using [Poetry](https://python-poetry.org/)

```
poetry add git+ssh://git@github.com/UKGovernmentBEIS/inspect_proxmox_sandbox.git
```

or in [uv](https://github.com/astral-sh/uv),

```
uv add git+ssh://git@github.com/UKGovernmentBEIS/inspect_proxmox_sandbox.git
```

## Requirements

This plugin assumes you already have a Proxmox instance set up, and that you have admin access to it.

Set the following environment variables (e.g. in a [`.env`](https://dotenvx.com/docs/env-file) file)

```
PROXMOX_HOST=[IP address or domain name of the host]
PROXMOX_PORT=[port, e.g 8006]
PROXMOX_USER=[user, usually 'root']
PROXMOX_REALM=[authentication realm, usually 'pam' unless you have configured custom auth]
PROXMOX_PASSWORD=[password]
PROXMOX_NODE=[node name, usually 'proxmox']
PROXMOX_VERIFY_TLS=[1 = verify, 0 = do not verify]
```

Your Proxmox instance must allow additional storage types in `local` from the default.
You can run this on your Proxmox node to configure them:

```bash
pvesh set /storage/local -content iso,vztmpl,backup,snippets,images,rootdir,import
```

SDN requires you to configure dnsmasq, see the [Proxmox SDN documentation](https://pve.proxmox.com/pve-docs/chapter-pvesdn.html#pvesdn_install_dhcp_ipam). Note, the commands on that page must be run on the Proxmox node, not your local machine.

For details on how to set up a local Proxmox instance for testing, see [CONTRIBUTING.md](CONTRIBUTING.md#local-proxmox)

## Configuring

Here is a full example sandbox configuration. 

Note that some of the fields (e.g. subnets) are tuples, so the trailing comma is vital 
if there is only a single item in the tuple.

Most tools use only the first sandbox, so you should list the one you want the agent to operate from first.

Virtual machines must have the [qemu-guest-agent](https://pve.proxmox.com/wiki/Qemu-guest-agent) installed, unless they are not sandboxes. 
At least one VM in the configuration must be a sandbox.

```python
sandbox=SandboxEnvironmentSpec(
    "proxmox",
    ProxmoxSandboxEnvironmentConfig(
        # These config items will be taken from environment variables, if not specified here
        host=[IP address or domain name of the host]
        port=[port, e.g 8006]
        user=[user, usually 'root']
        user_realm=[authentication realm, 'pam' unless you have configured custom auth]
        password=[password]
        node=[node name, usually 'proxmox']
        verify_tls=[True: verify, False: do not verify]
        # End config from environment

        vms_config=(
            VmConfig(
                # A virtual machine that this provider will install and configure automatically.
                vm_source_config=VmSourceConfig(
                    built_in="ubuntu24.04" # currently supported: "ubuntu24.04, "debian13", "kali2025.3"; see schema.py
                ),
                name="romeo", # name is optional, but recommended - it will be shown in the Proxmox GUI and registered as the Inspect sandbox environment identifier. Must be a valid DNS name.
                ram_mb=512, # optional, default is 2048 MB
                vcpus=4, # optional, default is 2. No attempt is made to check that this will fit in the Proxmox host.
                uefi_boot=True, # optional, default is False. Generally only needed for Windows VMs.
                is_sandbox=False, # optional, default is True. A virtual machine that is not a sandbox; the qemu-guest-agent need not be installed.
                disk_controller="scsi", # optional, default will be SCSI. Can also use "ide" for older VM images.
                nic_controller="virtio", # optional, default will be VirtIO. Can also use "e1000" for older VM images.
                # If you have more than one VNet, assign the VM to the VNet via nics.
                # You can assign more than one, to give the VM more than one network interface.
                # If you leave this blank, your VM will be assigned to the first VNet.
                nics=(
                    VmNicConfig(
                        # This alias *must* match the alias in one of the VnetConfigs
                        vnet_alias="my special vnet",
                        # Specifying a MAC address is optional - only needed if you
                        # are doing fancy things with DHCP in your eval, or if you
                        # want to assign a static IP address
                        mac="00:16:3d:1d:eb:a0",
                        # Specifying a static IPv4 address is optional. If provided,
                        # a DHCP static mapping (host reservation) will be created.
                        # Note: requires a MAC address to be specified as well.
<<<<<<< HEAD
=======
                        # Please read the notes in README.md for Proxmox server patching requirements
>>>>>>> 4ad358fd
                        ipv4=ip_address("192.168.20.10")
                    ),
                )
                # extra_proxmox_native_config = dict() TODO
            ),
            # A virtual machine from a local OVA, which will be uploaded from here to the Proxmox server.
            VmConfig(
                vm_source_config=VmSourceConfig(
                    ova=Path("./tests/oVirtTinyCore64-13.11.ova")
                ),
                os_type="win10" # optional, default "l26".
            ),
            # A virtual machine to clone from an existing template VM.
            # This is *not recommended* since it is dependent on configuring a 
            # customised Proxmox instance that contains the template VM before
            # the eval start.
            VmConfig(
                vm_source_config=VmSourceConfig(
                    existing_vm_template_tag="java_server"
                ),
            ),
            # A virtual machine that is connected to a predefined VNET.
            # This is *not recommended* since it is dependent on configuring a
            # customised Proxmox instance that contains SDN configurations before
            # the eval start.
            VmConfig(
                vm_source_config=VmSourceConfig(
                    built_in="ubuntu24.04"
                ),
                nics=(
                    VmNicConfig(
                        # If you reference a pre-existing VNET here, and
                        # set sdn_config=None in the ProxmoxSandboxEnvironmentConfig,
                        # it will look for the VNET alias in the existing Proxmox SDN.
                        vnet_alias="existing vnet alias",
                    ),
                )
            ),
            # A virtual machine with no network access.
            VmConfig(
                # ... snip ...           
                nics=()
            ),
        ),
        # You will need a separate SDN per sample, or the VMs will be able to see each other
        # IP ranges *must* be distinct, unfortunately.
        # If you don't care about any of this, you can set this field to the string "auto"
        # and you will get an IP range somewhere in 192.168.[2 - 253].0/24
        sdn_config=SdnConfig(
            vnet_configs=(
                VnetConfig(
                    # You can leave subnets blank if you are handling IPAM yourself (e.g. with your own pfsense instance as a VM)
                    subnets=(
                        SubnetConfig(
                            cidr=ip_network("192.168.20.0/24"),
                            gateway=ip_address("192.168.20.1"),
                            # If you set snat=False, VMs will see each other but not the wider Internet.
                            snat=True,
                            dhcp_ranges=(
                                DhcpRange(
                                    start=ip_address("192.168.20.50"),
                                    end=ip_address("192.168.20.100"),
                                ),
                            ),
                        ),
                    ),
                    alias="my special vnet"
                ),
            ),
            # Set use_pve_ipam_dnsnmasq to True if you want your instances to be able to access the Internet
            use_pve_ipam_dnsnmasq=True,
        ),
    ),
)
```

### VM Names

It is recommended that you set the `name=` parameter for your defined VMs. This name serves two purposes:
- It will be displayed in the Proxmox web interface
- It will be the identifier you use to reference the VM in Inspect (e.g., `sandbox("vm_name")`)

You should avoid setting the same name for multiple VMs as this will cause conflicts in how Inspect references your VMs; later VMs with the same name will overwrite earlier ones in the sandbox name mapping. While both VMs would still be created in Proxmox, only the last one would be accessible through its name in Inspect. If you omit the name parameter, the VM will be registered in Inspect using its dynamically-generated ID, as `vm_<id>`.

> Note: The (first) sandbox VM is automatically named `default` internally, so you can always access it with `sandbox("default")`, regardless of any custom name you might set for it.


### Static IP Address Assignment

By default, VMs receive IP addresses from the DHCP range specified in the subnet configuration. However, you can assign static IP addresses to VMs by specifying both a MAC address and an IPv4 address in the `VmNicConfig`:

```python
nics=(
    VmNicConfig(
        vnet_alias="my special vnet",
        mac="52:54:00:12:34:56",  # Required for static IP
        ipv4=ip_address("192.168.20.10")  # Static IP assignment
    ),
)
```

**How it works:**
- When both `mac` and `ipv4` are specified, the system creates a DHCP static mapping (host reservation) in Proxmox
- The VM will always receive the specified IP address when it boots
- The IP address must be within the subnet CIDR range but does not need to be within the DHCP range

**Requirements:**
- The `ipv4` field requires a `mac` address to be specified (validation will fail otherwise)
- The IP address must fall within one of the configured subnet CIDR ranges
- `use_pve_ipam_dnsnmasq` must be `True` in the SDN config
<<<<<<< HEAD

=======
- The Proxmox server *must* be patched using the patch from https://lists.proxmox.com/pipermail/pve-devel/2025-November/076472.html 
>>>>>>> 4ad358fd

### Using Existing Proxmox VNETs (Advanced/Not Recommended)

**⚠️ WARNING**: This feature is intended for advanced users with specific integration requirements. For most use cases, you should let the sandbox manage its own network configuration using the standard `sdn_config` options.

If you have an existing Proxmox environment with pre-configured VNETs that you need to connect to, you can reference them by setting `sdn_config=None` and using the VNET aliases in your VM configurations:

```python
sandbox = SandboxEnvironmentSpec(
    type="proxmox",
    config=ProxmoxSandboxEnvironmentConfig(
        vms_config=(
            VmConfig(
                vm_source_config=VmSourceConfig(built_in="ubuntu24.04"),
                nics=(
                    VmNicConfig(
                        vnet_alias="existing-vnet-alias",  # Must match an existing VNET alias in Proxmox
                    ),
                ),
            ),
        ),
        sdn_config=None,  # Disable SDN creation - use existing VNETs only
    ),
)
```

Static IP address assignment is *not* supported with this feature.

## Using OVA files

Proxmox supports OVA import but not OVA export. It is possible to extract the disk images of VMs 
from a Proxmox server in qcow2 format (instructions for this can be found online).

Once you have the disk images locally, you can use the convenience script `src/proxmoxsandbox/scripts/ova/convert_ova.sh`
to convert it into an OVA.

This provider creates a template VM for every OVA-type VM specified in an eval.
Next time you run the eval, a linked clone of the template VM will be created.
This is for performance. If you change the OVA, as long as the filesize changes, 
a new template VM will be created. If you change the OVA but the filesize remains
the same, you should manually delete it from the Proxmox server.

These template VMs are *not* cleaned up because that needs to happen outside
the lifecycle of an Inspect eval. You need to do this manually at the moment.

## Observing the VMs

Note, if you are having problems, then setting Inspect's `sandbox_cleanup=False` will be helpful.

### Logging in

If you want to log into a sandbox VM, the Proxmox UI lets you open a console window, but you might not know the password.

You can use the following command on the Proxmox server (open Datacenter -> Proxmox node -> Shell):

```bash
export PROXMOX_NODE=proxmox # change this if necessary
export VM_ID=101 # change this to the correct VM ID
export NEW_PASSWORD=Password2.0 # choose a password
export VM_USERNAME=ubuntu # change as appropriate
pvesh create "/nodes/$PROXMOX_NODE/qemu/$VM_ID/agent/exec" --command bash --command "-c" --command "echo $VM_USERNAME:$NEW_PASSWORD | chpasswd"
```

## Snapshot

QEMU, the virtualization library used by Proxmox, allows you to snapshot a running virtual machine, 
including the running processes. See [snapshots.py](./src/proxmoxsandbox/experimental/snapshots.py) for example tools that use this.

## Sample eval

See [ctf4.py](./src/proxmoxsandbox/experimental/ctf4.py) for an example capture-the-flag eval with:

- A VM for the agent
- A victim VM which the agent must hack into and obtain the root password

## Identifying created resources

Every VM created by this sandbox provider is tagged `inspect`. 
(Tags will also be duplicated if they exist on a VM already, for `existing_backup_name`- and `existing_vm_template_tag`-type VMs)

SDN zones have the pattern `[3 letters from eval task name][random 3 digits][z]`. VNets are similar and can be identified from their containing zone.

Some resources will persist after the eval is complete:

- the built-in VM feature creates a template VM `inspect-ubuntu24.04`
- the built-in VM feature creates a SDN zone called `inspvmz`
- uploaded OVAs are left in place
- cloud-init ISOs are left in place

Environment cleanup is partially implemented. There is no way to tag all the resources
created by a particular eval. Therefore the cleanup process for `inspect sandbox cleanup proxmox` 
will delete:

- all VMs tagged `inspect` 
- any SDN zones created with names matching the pattern above.

## Versioning

The project follows [semantic versioning](https://semver.org/) and is aiming for a 1.0 release. Until then, backward-compatibility is not guaranteed.

## Feature Roadmap

- qcow disk image for Proxmox 9.0+
- Proxmox server health and config check
- Normalize having a pfSense VM as the default route for networking
- Firewall off the SDN from the Proxmox server and from other SDNs
- Support cloud-init for VM definition
- Escape hatch for Proxmox API so you can specify arbitrary parameters during VM / SDN creation 

## Tech debt

- Large OVA uploads use PycURL, because neither aiohttp nor httpx worked with large uploads
- Inconsistent use of task_wrapper and tenacity

## Developing

See [CONTRIBUTING.md](CONTRIBUTING.md)<|MERGE_RESOLUTION|>--- conflicted
+++ resolved
@@ -99,10 +99,7 @@
                         # Specifying a static IPv4 address is optional. If provided,
                         # a DHCP static mapping (host reservation) will be created.
                         # Note: requires a MAC address to be specified as well.
-<<<<<<< HEAD
-=======
                         # Please read the notes in README.md for Proxmox server patching requirements
->>>>>>> 4ad358fd
                         ipv4=ip_address("192.168.20.10")
                     ),
                 )
@@ -213,11 +210,8 @@
 - The `ipv4` field requires a `mac` address to be specified (validation will fail otherwise)
 - The IP address must fall within one of the configured subnet CIDR ranges
 - `use_pve_ipam_dnsnmasq` must be `True` in the SDN config
-<<<<<<< HEAD
-
-=======
-- The Proxmox server *must* be patched using the patch from https://lists.proxmox.com/pipermail/pve-devel/2025-November/076472.html 
->>>>>>> 4ad358fd
+- The Proxmox server *must* be patched using the patch from https://lists.proxmox.com/pipermail/pve-devel/2025-November/076472.html
+
 
 ### Using Existing Proxmox VNETs (Advanced/Not Recommended)
 
