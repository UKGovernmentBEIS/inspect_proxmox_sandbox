--- conflicted
+++ resolved
@@ -243,20 +243,8 @@
 
             task_name_start = re.sub("[^a-zA-Z0-9]", "x", task_name[:3].lower())
 
-<<<<<<< HEAD
             proxmox_ids_start = await infra_commands.find_proxmox_ids_start(
                 task_name_start
-=======
-        async with concurrency("proxmox", 1):
-            (
-                vm_configs_with_ids,
-                sdn_zone_id,
-                ipam_mappings,
-            ) = await infra_commands.create_sdn_and_vms(
-                proxmox_ids_start,
-                sdn_config=config.sdn_config,
-                vms_config=config.vms_config,
->>>>>>> 4ad358fd
             )
 
             # Ensure built-in VM templates exist on this instance
@@ -268,6 +256,7 @@
                 (
                     vm_configs_with_ids,
                     sdn_zone_id,
+                    ipam_mappings,
                 ) = await infra_commands.create_sdn_and_vms(
                     proxmox_ids_start,
                     sdn_config=config.sdn_config,
@@ -276,20 +265,8 @@
 
             sandboxes: Dict[str, SandboxEnvironment] = {}
 
-<<<<<<< HEAD
             vm_ids = tuple(
                 vm_configs_with_id[0] for vm_configs_with_id in vm_configs_with_ids
-=======
-        for idx, vm_config_and_id in enumerate(vm_configs_with_ids):
-            vm_sandbox_environment = ProxmoxSandboxEnvironment(
-                proxmox=async_proxmox_api,
-                node=config.node,
-                ipam_mappings=ipam_mappings,
-                sdn_config=config.sdn_config,
-                vm_id=vm_config_and_id[0],
-                all_vm_ids=vm_ids,
-                sdn_zone_id=sdn_zone_id,
->>>>>>> 4ad358fd
             )
 
             found_default = False
@@ -298,6 +275,7 @@
                 vm_sandbox_environment = ProxmoxSandboxEnvironment(
                     proxmox=async_proxmox_api,
                     node=instance.node,
+                    ipam_mappings=ipam_mappings,
                     sdn_config=config.sdn_config,
                     vm_id=vm_config_and_id[0],
                     all_vm_ids=vm_ids,
@@ -455,9 +433,9 @@
         cleanup_succeeded = False
         try:
             if any_vm_sandbox_environment is not None:
-<<<<<<< HEAD
                 await any_vm_sandbox_environment.infra_commands.delete_sdn_and_vms(
                     sdn_zone_id=any_vm_sandbox_environment.sdn_zone_id,
+                    ipam_mappings=any_vm_sandbox_environment.all_ipam_mappings,
                     vm_ids=any_vm_sandbox_environment.all_vm_ids,
                 )
                 cleanup_succeeded = True
@@ -489,13 +467,6 @@
                         f"instance={instance}\n"
                         f"pool_id={pool_id}"
                         f"cleanup_succeeded={cleanup_succeeded}"
-=======
-                async with concurrency("proxmox", 1):
-                    await any_vm_sandbox_environment.infra_commands.delete_sdn_and_vms(
-                        sdn_zone_id=any_vm_sandbox_environment.sdn_zone_id,
-                        ipam_mappings=any_vm_sandbox_environment.all_ipam_mappings,
-                        vm_ids=any_vm_sandbox_environment.all_vm_ids,
->>>>>>> 4ad358fd
                     )
 
         return None
@@ -508,48 +479,8 @@
         config: SandboxEnvironmentConfigType | None,
         cleanup: bool,
     ) -> None:
-<<<<<<< HEAD
+        # We do all our cleanup in sample cleanup so this will mostly do nothing
         return
-        # We do all our cleanup in sample cleanup so this will mostly do nothing
-        # This will cleanup leftover VMs from failed per sample cleanups
-        # if cleanup:
-        #     for instance in cls.proxmox_pool.all_instances():
-        #         async_proxmox_api = AsyncProxmoxAPI(
-        #             host=f"{instance.host}:{instance.port}",
-        #             user=f"{instance.user}@{instance.user_realm}",
-        #             password=instance.password,
-        #             verify_tls=instance.verify_tls,
-        #         )
-        #         infra_commands = InfraCommands(
-        #             async_proxmox=async_proxmox_api, node=instance.node
-        #         )
-        #
-        #         await infra_commands.cleanup()
-        # else:
-        #     print(
-        #         "\nCleanup all sandbox releases with: "
-        #         "[blue]inspect sandbox cleanup proxmox[/blue]\n"
-        #     )
-=======
-        cls.logger.debug(f"task cleanup activated; {cleanup=}; {config=}")
-
-        if config is None:
-            config = ProxmoxSandboxEnvironmentConfig()
-
-        if not isinstance(config, ProxmoxSandboxEnvironmentConfig):
-            raise ValueError("config must be a ProxmoxSandboxEnvironmentConfig")
-
-        if cleanup:
-            infra_commands = InfraCommands(
-                async_proxmox=cls._create_async_proxmox_api(config), node=config.node
-            )
-            await infra_commands.task_cleanup()
-        else:
-            print(
-                "\nCleanup all sandbox releases with: "
-                "[blue]inspect sandbox cleanup proxmox[/blue]\n"
-            )
->>>>>>> 4ad358fd
 
     @classmethod
     @override
