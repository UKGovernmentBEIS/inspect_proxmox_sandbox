--- conflicted
+++ resolved
@@ -82,14 +82,8 @@
     _created_sdns: ContextVar[Set[str]] = ContextVar(
         "proxmox_created_sdns", default=set()
     )
-<<<<<<< HEAD
-    # (vnet_id, zone_id, mac_address, ip_addr)
-    _created_ips: ContextVar[List[ProxmoxJsonDataType]] = ContextVar(
-        "proxmox_created_ips", default=list()
-=======
     _created_ipam_mappings: ContextVar[List[IpamMapping]] = ContextVar(
         "proxmox_created_ipam_mappings", default=list()
->>>>>>> 4ad358fd
     )
     _cleanup_completed: ContextVar[bool] = ContextVar(
         "proxmox_sdns_cleanup_executed", default=False
@@ -306,11 +300,8 @@
 
         await self.do_update_all_sdn()
 
-<<<<<<< HEAD
-=======
         self._created_sdns.get().add(sdn_zone_id)
 
->>>>>>> 4ad358fd
         return sdn_zone_id, existing_vnet_aliases
 
     async def do_update_all_sdn(self) -> None:
@@ -343,13 +334,9 @@
             relevant_subnet_cidrs += cidrs
         return relevant_subnet_cidrs
 
-<<<<<<< HEAD
-    async def tear_down_sdn_ip_allocations(self) -> None:
-=======
     async def tear_down_sdn_ip_allocations(
         self, ipam_mappings: Sequence[IpamMapping]
     ) -> None:
->>>>>>> 4ad358fd
         # Normally, if you have created an IPAM entry for a VM and you delete
         # that VM, the IPAM entry is automatically deleted. The infra_commands
         # function `delete_sdn_and_vms` calls VM deletions before SDN deletions,
@@ -358,30 +345,6 @@
         # the deletion of the subnet, and therefore the VNET, and therefore the zone.
         # So I think this function and its additional logic is warranted to make sure
         # the SDN is cleared _no matter what_.
-<<<<<<< HEAD
-        dhcp_allocations = self._created_ips.get()
-        with trace_action(self.logger, self.TRACE_NAME, "delete IPAM IP allocations"):
-            for allocation in dhcp_allocations:
-                vnet = allocation["vnet"]
-                ip = allocation["ip"]
-                zone = allocation["zone"]
-                mac = allocation["mac"]
-
-                # DELETE requests require query parameters not JSON
-                query_params = f"?ip={ip}&vnet={vnet}&zone={zone}&mac={mac}"
-                try:
-                    await self.async_proxmox.request(
-                        "DELETE",
-                        f"/cluster/sdn/vnets/{vnet}/ips{query_params}",
-                    )
-                except Exception as _:
-                    self.logger.debug(
-                        f"Lease {ip} for {mac} in {vnet} inside {zone} already deleted."
-                    )
-
-    async def tear_down_sdn_zone_and_vnet(self, sdn_zone_id: str) -> None:
-        await self.tear_down_sdn_zones_and_vnets([sdn_zone_id])
-=======
         with trace_action(self.logger, self.TRACE_NAME, "delete IPAM IP allocations"):
             for ipam_mapping in ipam_mappings:
                 p = ipam_mapping.to_proxmox_format()
@@ -406,7 +369,6 @@
         self, sdn_zone_id: str, ipam_mappings: Sequence[IpamMapping]
     ) -> None:
         await self.tear_down_sdn_zones_and_vnets([sdn_zone_id], ipam_mappings)
->>>>>>> 4ad358fd
 
     async def tear_down_sdn_zones_and_vnets(
         self, sdn_zone_ids: Collection[str], ipam_mappings: Sequence[IpamMapping]
@@ -414,11 +376,7 @@
         with trace_action(self.logger, self.TRACE_NAME, f"delete SDNs {sdn_zone_ids}"):
             # We need to delete allocated ips first before we can remove
             # subnets or vnets or zones.
-<<<<<<< HEAD
-            await self.tear_down_sdn_ip_allocations()
-=======
             await self.tear_down_sdn_ip_allocations(ipam_mappings)
->>>>>>> 4ad358fd
 
             for sdn_zone_id in sdn_zone_ids:
                 all_vnets = await self.read_all_vnets()
@@ -448,63 +406,20 @@
     async def read_all_vnets(self):
         return await self.async_proxmox.request("GET", "/cluster/sdn/vnets")
 
-<<<<<<< HEAD
-    async def create_dhcp_mapping(
-        self,
-        vnet_id: str,
-        zone_id: str,
-        mac_address: str,
-        ip_addr: str,
-    ) -> None:
-=======
     async def read_all_ipam_mappings(self) -> List[PveIpamStatus]:
         res = await self.async_proxmox.request("GET", "/cluster/sdn/ipams/pve/status")
         return [PveIpamStatus(**item) for item in res]
 
     async def create_ipam_mapping(self, ipam_mapping: IpamMapping) -> None:
->>>>>>> 4ad358fd
         """
         Create a DHCP static mapping (host reservation) for a VM.
 
         Args:
-<<<<<<< HEAD
-            vnet_id: The VNet ID where the mapping should be created
-            zone_id: The SDN zone ID containing the VNet
-            mac_address: The MAC address for the mapping
-            ip_addr: The static IP address to assign
-=======
             ipam_mapping: details of MAC->IP mapping to create
->>>>>>> 4ad358fd
         """
         with trace_action(
             self.logger,
             self.TRACE_NAME,
-<<<<<<< HEAD
-            f"create DHCP mapping {vnet_id=} {zone_id=} {mac_address=} {ip_addr=}",
-        ):
-            # This is probably not how you're supposed to do this stuff.
-            # please correct me, I'm not a dev.
-
-            # We tack the ip allocations so that we can delete them later
-            reservation: ProxmoxJsonDataType = {
-                "ip": ip_addr,
-                "vnet": vnet_id,
-                "zone": zone_id,
-                "mac": mac_address,
-            }
-            dhcp_maps = self._created_ips.get()
-            dhcp_maps.append(reservation)
-            self._created_ips.set(dhcp_maps)
-
-            await self.async_proxmox.request(
-                "POST",
-                f"/cluster/sdn/vnets/{vnet_id}/ips",
-                json=reservation,
-            )
-
-    async def cleanup(self) -> None:
-        if self._cleanup_completed.get():
-=======
             f"create IPAM mapping {ipam_mapping=}",
         ):
             if (
@@ -532,7 +447,6 @@
         )
 
         if cleanup_completed:
->>>>>>> 4ad358fd
             return
 
         with trace_action(self.logger, self.TRACE_NAME, "cleanup all SDNs"):
