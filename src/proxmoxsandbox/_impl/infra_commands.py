--- conflicted
+++ resolved
@@ -14,16 +14,12 @@
 from proxmoxsandbox._impl.async_proxmox import AsyncProxmoxAPI
 from proxmoxsandbox._impl.built_in_vm import BuiltInVM
 from proxmoxsandbox._impl.qemu_commands import QemuCommands
-<<<<<<< HEAD
-from proxmoxsandbox._impl.sdn_commands import ZONE_REGEX, SdnCommands, VnetAliases
-=======
 from proxmoxsandbox._impl.sdn_commands import (
     ZONE_REGEX,
     IpamMapping,
     SdnCommands,
     VnetAliases,
 )
->>>>>>> 4ad358fd
 from proxmoxsandbox._impl.task_wrapper import TaskWrapper
 from proxmoxsandbox.schema import (
     SdnConfigType,
@@ -69,14 +65,10 @@
         for vm_config in vms_config:
             # We have to create the IPAM entries before booting the VMs
             # otherwise they will not get the defined static IPs.
-<<<<<<< HEAD
-            await self.create_dhcp_mappings(vnet_aliases, vm_config, sdn_zone_id)
-=======
             per_vm_ipam_mappings = await self.create_ipam_mappings(
                 vnet_aliases, vm_config, sdn_zone_id
             )
             ipam_mappings.extend(per_vm_ipam_mappings)
->>>>>>> 4ad358fd
 
             with trace_action(self.logger, self.TRACE_NAME, f"create VM {vm_config=}"):
                 vm_id = await self.qemu_commands.create_and_start_vm(
@@ -151,41 +143,6 @@
             ipam_mappings.append(ipam_mapping)
         return ipam_mappings
 
-    async def create_dhcp_mappings(
-        self,
-        sdn_vnet_aliases: VnetAliases,
-        vm_config: VmConfig,
-        sdn_zone_id: str | None,
-    ) -> None:
-        # `sdn_zone_id` _might_ be None, see my comment in `sdn_commands` about this.
-        # As such, the static-ip IPAM allocation is incompatible with the predefined
-        # VNET functionality, unless we add logic to grab the zone id the alias belongs
-        # to here.
-        if not (vm_config.nics and sdn_zone_id):
-            return
-
-        alias_mapping = self.qemu_commands._convert_sdn_vnet_aliases(sdn_vnet_aliases)
-
-        for nic in vm_config.nics:
-            if not (nic.mac and nic.ipv4):
-                continue
-
-            if nic.vnet_alias in alias_mapping:
-                vnet_id = alias_mapping[nic.vnet_alias]
-            else:
-                raise ValueError(
-                    f"VNET alias '{nic.vnet_alias}' not found. "
-                    f"Available: {list(alias_mapping.keys())}"
-                )
-
-            # Note we don't need a `do_update_all_sdn` call after these.
-            await self.sdn_commands.create_dhcp_mapping(
-                vnet_id=vnet_id,
-                zone_id=sdn_zone_id,
-                mac_address=str(nic.mac).upper(),
-                ip_addr=str(nic.ipv4),
-            )
-
     async def find_proxmox_ids_start(self, task_name_start: str) -> str:
         existing_zone_ids = set(
             [zone["zone"] for zone in await self.sdn_commands.list_sdn_zones()]
