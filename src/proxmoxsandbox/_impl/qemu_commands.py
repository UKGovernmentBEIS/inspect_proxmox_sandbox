--- conflicted
+++ resolved
@@ -435,13 +435,9 @@
 
                     netx = f"{nic_prefix},bridge={bridge_name}"
                     if nic.mac:
-<<<<<<< HEAD
-                        netx += f",macaddr={nic.mac.upper()}"
+                        netx += f",macaddr={str(nic.mac).upper()}"
                     if vm_config.firewall:
                         netx += ",firewall=1"
-=======
-                        netx += f",macaddr={str(nic.mac).upper()}"
->>>>>>> 4ad358fd
                     network_update_json[f"net{i}"] = netx
 
             if network_update_json:
